#!/usr/bin/env python
import random
from collections import namedtuple

import numpy as np
from matplotlib import pyplot as plt
from matplotlib.animation import FuncAnimation
from matplotlib.path import Path
import matplotlib.patches as mpatches
import itertools


# time within which pedestrian should reach his preferred speed
TAU = 10

# steepness of the repulsive potential
STEEPNESS = 2


Point = namedtuple('Point', ['x', 'y'])


class Wall:
    def __init__(self, p1, p2):
        if p1 < p2:
            self.p1 = p1
            self.p2 = p2
        else:
            self.p1 = p2
            self.p2 = p1

        # calc coefficients of line equation (y = ax + b) going through points
        self.a = (p1.y - p2.y) / (p1.x - p2.x)
        self.b = (p1.x * p2.y - p2.x * p1.y) / (p1.x - p2.x)

    def calc_dist_and_norm_vec(self, point):
        """Gets shortest distance from given point to the wall
        and normal vector of the wall.

                     o (x2, y2)
                    /
                   /
         (x0, y0) o
                 /
                /         o point(x3, y3)
               /
              o (x1, y1)

        :param point: point for which calculate the shortest dist to the wall
        :return: shortest distance to the wall and wall normal vector
        """
        a, b = self.a, self.b
        x3, y3 = point.x, point.y

        # calc crossing point between wall and
        # orthogonal line going through (x3, y3)
        x0 = (a * y3 + x3 - a * b) / (a**2 + 1)
        y0 = (a**2 * y3 + a * x3 + b) / (a**2 + 1)

        dist = np.sqrt((x3 - x0)**2 + (y3 - y0)**2)
        norm_vec = np.array([(x3 - x0), (y3 - y0)]) / dist

        # shortest distance to the wall is distance to start/end point
        # if crossing point lies beyond them
        if x0 < self.p1.x:
            dist = np.sqrt((x3 - self.p1.x)**2 + (y3 - self.p1.y)**2)
        elif x0 > self.p2.x:
            dist = np.sqrt((x3 - self.p2.x)**2 + (y3 - self.p2.y)**2)

        return dist, norm_vec


class Pedestrian:
    def __init__(self, start, goal, *, v_init=None, r=2,
                 pref_speed=3, max_speed=5, safe_dist=2,
                 psychological_dist=2, anticipation_time=1,
                 pedestrians_to_avoid=3,
                 avoidance_min=1, avoidance_mid=5,
                 avoidance_max=8, avoidance_magnitude=1):
        """Creates pedestrian agent.

        :param start: pedestrian initial position
        :param goal: pedestrian destination
        :param v_init: pedestrian initial velocity
        :param r: radius (pedestrian is modeled as a disc)
        :param pref_speed: the speed at which pedestrian prefers to move
        :param max_speed: pedestrian maximal speed ( ||v|| <= max_speed)
        :param safe_dist: safe distance that pedestrian prefers to keep from walls
        :param psychological_dist: distance defining pedestrian personal space
        :param anticipation_time: time within which pedestrian resolves potential collisions
        :param pedestrians_to_avoid: number of pedestrians to avoid in first order
        """
        self.pos = start
        self.goal = goal
        self.r = r

        self.v = v_init if v_init is not None else np.array([0.0, 0.0])
        self.pref_speed = pref_speed
        self.max_speed = max_speed

        # needed to calculate avoidance force magnitude
        self.d_min = avoidance_min
        self.d_mid = avoidance_mid
        self.d_max = avoidance_max
        self.avoidance_magnitude = avoidance_magnitude

        # needed to calculate repulsive force
        self.safe_dist = safe_dist

        # needed to calculate evasive force
        self.psychological_dist = psychological_dist
        self.anticipation_time = anticipation_time
        self.pedestrians_to_avoid = pedestrians_to_avoid

    def move(self, force, dt):
        self.v = self._limit_velocity(self.v + force * dt)
        self.pos += self.v * dt

    def calc_force(self, walls, pedestrians, dt):
        goal_force = self.calc_goal_force()
        repulsive_force = self.calc_repulsive_force(walls)
        evasive_force = self.calc_evasive_force(pedestrians, goal_force,
                                                repulsive_force, dt)
        force = goal_force + repulsive_force + evasive_force

        return force + self.calc_variation_force(force)

    def calc_goal_force(self):
        norm_vec = self.goal - self.pos
        norm_vec /= np.linalg.norm(norm_vec)

        return (1 / TAU) * (self.pref_speed * norm_vec - self.v)

    def calc_repulsive_force(self, walls):
        pos = Point(*self.pos)
        force = np.zeros(self.v.shape)
        for wall in walls:
            wall_dist, wall_norm_vec = wall.calc_dist_and_norm_vec(pos)
            if wall_dist - self.r < self.safe_dist:
                numerator = (self.safe_dist + self.r - wall_dist)
                denominator = (wall_dist - self.r)**STEEPNESS
                force += wall_norm_vec * numerator / denominator

        return force

    def calc_evasive_force(self, pedestrians, goal_force, repulsive_force, dt):
        v_des = self.v + (goal_force + repulsive_force) * dt
        v_des = self._limit_velocity(v_des)

        return self._calc_evasive_force_1(v_des, pedestrians)
        # return self._calc_evasive_force_2(v_des, pedestrians, dt)

    def calc_variation_force(self, force):
        angle = np.radians(random.randint(1, 360))
        x0, y0 = force / 20

        x1 = np.cos(angle) * x0 + np.sin(angle) * y0
        y1 = np.sin(angle) * x0 + np.cos(angle) * y0

        return np.array([x1, y1])

    def _calc_evasive_force_1(self, v_des, pedestrians):
        force = np.zeros(self.v.shape)
        num = 0

        colliding_pedestrians = self._get_colliding_pedestrians(v_des,
                                                                pedestrians)
        avoidance_force = np.zeros(self.v.shape)
        for (collision_time, fst) in colliding_pedestrians:
            num += 1
            avoidance_force = self._calc_avoidance_force(v_des, fst, collision_time)
            force += avoidance_force / 2**num
        force += avoidance_force / 2**num

        return force

    def _calc_evasive_force_2(self, v_des, pedestrians, dt):
        force = np.zeros(self.v.shape)
        num = 0

        colliding_pedestrians = self._get_colliding_pedestrians(v_des,
                                                                pedestrians)
        while colliding_pedestrians:
            (collision_time, fst), *rest = colliding_pedestrians
            avoidance_force = self._calc_avoidance_force(v_des, fst,
                                                         collision_time)
            force += avoidance_force
            num += 1
            v_des = self._limit_velocity(v_des + avoidance_force * dt)

            rest = [other for col_time, other in rest]
            colliding_pedestrians = self._get_colliding_pedestrians(v_des, rest)

        if num > 0:
            return force / num
        else:
            return force

    def _get_colliding_pedestrians(self, v_des, pedestrians):
        colliding_pedestrians = []
        for pedestrian in pedestrians:
            collision_time = self._check_collision(v_des, pedestrian)
            if collision_time is not None:
                colliding_pedestrians.append((collision_time, pedestrian))
        colliding_pedestrians.sort(key=lambda t: t[0])
        return colliding_pedestrians[:self.pedestrians_to_avoid]

    def _calc_avoidance_force(self, v_des, other, collision_time):
        c_i = self.pos + collision_time * v_des
        c_j = other.pos + collision_time * other.v

        unit_vec = c_i - c_j
        unit_vec /= np.linalg.norm(unit_vec)

        dist = np.linalg.norm(c_i - self.pos) + np.linalg.norm(c_i - c_j) - self.r - other.r

        return unit_vec * self._avoidance_force_magnitude(dist)

    def _avoidance_force_magnitude(self, d):
        if d < self.d_min:
            return 1/(self.d_min-d) * self.avoidance_magnitude
        elif d < self.d_mid:
            return self.avoidance_magnitude
        elif d < self.d_max:
            return (1/(self.d_mid - self.d_max) * d - self.d_max / (self.d_mid - self.d_max)) * self.avoidance_magnitude
        else:
            return 0

    def _check_collision(self, v_des, pedestrian):
        if pedestrian is self:
            return None

        v = v_des - pedestrian.v
        x_ji = pedestrian.pos - self.pos

        a = np.sum(v**2)
        b = -2 * np.sum(x_ji * v)
        c = np.sum(x_ji**2) - (self.psychological_dist + pedestrian.r) ** 2

        delta = b**2 - 4 * a * c

        # if equation has no solution there is no collision
        if delta < 0:
            return None

        delta = np.sqrt(delta)

        t_1 = (-b - delta) / (2 * a)
        t_2 = (-b + delta) / (2 * a)

        if abs(t_1 - t_2) < 0.01:
            return None
        elif t_1 < 0 < t_2 or t_2 < 0 < t_1:
            return 0
        elif t_1 >= 0 and t_2 >= 0:
            collision_time = min(t_1, t_2)
            if collision_time <= self.anticipation_time:
                return collision_time
        else:
            return None

    def _limit_velocity(self, velocity):
        speed = np.linalg.norm(velocity)
        if speed > self.max_speed:
            return self.max_speed * velocity / speed
        else:
            return velocity

    def has_arrived(self):
        return np.linalg.norm(self.goal - self.pos) < 0.1


<<<<<<< HEAD
def run_simulation(pedestrians, walls, dt, save_path=None):
    # move pedestrains
=======
def run_simulation(pedestrians, walls, dt):
    # move pedestrians
>>>>>>> 15f8d3c5
    t = 0
    history = []
    while not all([p.has_arrived() for p in pedestrians]) and t < 500:
        xs = []
        ys = []
        forces = []
        for p in pedestrians:
            forces.append(p.calc_force(walls, pedestrians, dt))
        for p, force in zip(pedestrians, forces):
            p.move(force, dt)
            xs.append(p.pos[0])
            ys.append(p.pos[1])
        # for i, p in enumerate(pedestrians):
        #     print(i, p.pos)

        history.append((xs, ys))
        t += 1

    # static plot
    for wall in walls:
        xs = [wall.p1.x, wall.p2.x]
        ys = [wall.p1.y, wall.p2.y]
        plt.plot(xs, ys)

    for i in range(len(pedestrians)):
        xs = [epoch[0][i] for epoch in history]
        ys = [epoch[1][i] for epoch in history]
        plt.plot(xs, ys)
    if save_path:
        plt.savefig(save_path)
        plt.clf()
    else:
        plt.show()


class LiveSimulation(object):
    def __init__(self, pedestrians, walls,
                 dt=0.1, max_t=10,
                 ylim=(-1, 30), xlim=(-1, 30),
                 psychological_dist_vis=True, path_vis=True):
        self.pedestrians = pedestrians
        self.walls = walls
        self.dt = dt
        self.max_t = max_t
        self.t = 0

        self.psychological_dist_vis = psychological_dist_vis
        self.path_vis = path_vis

        # Plot
        self.fig = plt.figure()
        self.fig.subplots_adjust(left=0, right=1, bottom=0, top=1)
        self.ax = self.fig.add_subplot(111, xlim=xlim, ylim=ylim)
        self.pedestrian_data, = self.ax.plot([], [], 'bo', ms=6)
        self.wall_data, = self.ax.plot([], [], 'k-')
        self.dynamic_patches = []

    def step(self):
        forces = []
        for p in self.pedestrians:
            forces.append(p.calc_force(self.walls, self.pedestrians, self.dt))
        for p, force in zip(self.pedestrians, forces):
            p.move(force, self.dt)
        self.t += self.dt

    def animate(self, _frame):
        self.step()
        self.pedestrian_data.set_data(
                [p.pos[0] for p in self.pedestrians],
                [p.pos[1] for p in self.pedestrians]
            )

        self.dynamic_patches = []
        if self.path_vis:
            for i, p in enumerate(self.pedestrians):
                self.pedestrian_path_data[i]["codes"].append(Path.LINETO)
                self.pedestrian_path_data[i]["vertices"].append(p.pos[:])
                patch = mpatches.PathPatch(
                         Path(
                            np.array(self.pedestrian_path_data[i]["vertices"]),
                            self.pedestrian_path_data[i]["codes"]
                         ), color='k'
                        )
                self.ax.add_patch(patch)
                self.dynamic_patches.append(patch)

        return self.pedestrian_data, self.dynamic_patches

    def run(self):
        if self.psychological_dist_vis:
            for p in self.pedestrians:
                c = mpatches.Circle(p.pos, radius=p.psychological_dist, edgecolor='r', fill=False)
                self.ax.add_patch(c)
                self.dynamic_patches.append(c)

        # Draw walls
        for wall in self.walls:
            path_data = [
                    (Path.MOVETO, wall.p1),
                    (Path.LINETO, wall.p2)
                    ]
            cod, vert = zip(*path_data)
            path = Path(vert, cod)
            patch = mpatches.PathPatch(path)
            self.ax.add_patch(patch)
        self.pedestrian_path_data = []
        for p in self.pedestrians:
            self.pedestrian_path_data.append({"codes": [Path.MOVETO], "vertices": [p.pos]})

        anim = FuncAnimation(self.fig, self.animate, interval=100, frames=int(self.max_t//self.dt))
        plt.draw()
        plt.show()


def wall_test():
    pedestrians = [
        Pedestrian(start=np.array([10.0, 0.0]), goal=np.array([28.0, 20.0]))
    ]

    walls = [
        Wall(Point(0, 10), Point(20, 10))
    ]

    run_simulation(pedestrians, walls, 0.1)


def pedestrians_test():
    pedestrians = [
        Pedestrian(np.array([0.0, 0.0]), np.array([20.0, 20.0]), max_speed=10),
        Pedestrian(np.array([25.0, 0.0]), np.array([0.0, 20.0]))
    ]

    # run_simulation(pedestrians, [], 0.1)
    sim = LiveSimulation(pedestrians, [], 0.1)
    sim.run()

<<<<<<< HEAD
def hallway_test(size=25, passage_width=10, save_path=None, **params):
=======

def symmetric_pedestrians_test():
    pedestrians = [
        Pedestrian(np.array([0.0, 0.0]), np.array([20.0, 20.0])),
        Pedestrian(np.array([20.0, 0.0]), np.array([0.0, 20.0]))
    ]

    # run_simulation(pedestrians, [], 0.1)
    sim = LiveSimulation(pedestrians, [], 0.1)
    sim.run()
    run_simulation(pedestrians, [], 0.1)


def hallway_test():
>>>>>>> 15f8d3c5
    pedestrians = [
        Pedestrian(np.array([0.0, 5.0]), np.array([25.0, 5.0]), **params),
        Pedestrian(np.array([25.0, 6.0]), np.array([0.0, 4.0]), **params),
        Pedestrian(np.array([25.0, 4.0]), np.array([0.0, 8.0]), **params)
    ]

    walls = [
        Wall(Point(0, 0), Point(size, 0)),
        Wall(Point(0, passage_width), Point(size, passage_width))
    ]

    run_simulation(pedestrians, walls, 0.1, save_path=save_path)


def crossing_test(size=20, passage_width=5):

    ws = (size-passage_width)/2  # wall size
    e = 0.00001  # Fix for ZeroDivisionError
    walls = [
        # Bottom left corner
        Wall(Point(0, ws), Point(ws, ws)),
        Wall(Point(ws, 0), Point(ws-e, ws)),
        # Bottom right corner
        Wall(Point(size - ws, ws), Point(size, ws)),
        Wall(Point(size - ws, 0), Point(size-ws-e, ws)),
        # Top left corner
        Wall(Point(0, size-ws), Point(ws, size-ws)),
        Wall(Point(ws, size), Point(ws-e, size-ws)),
        # Top right corner
        Wall(Point(size - ws, size-ws), Point(size, size-ws)),
        Wall(Point(size-ws, size), Point(size-ws-e, size-ws)),
    ]

    pedestrians = [
        Pedestrian(np.array([0.0, 10.0]), np.array([10.0, 0.0])),
    ]

    run_simulation(pedestrians, walls, 0.1)

<<<<<<< HEAD
class Param(object):
    def __init__(self, random_len=5, **params):
        """
        param values:
            list - predefined param list
            tuple
                (min_value, max_value) - will create a random list of size random_len
                (min_value, max_value, step) - values passed to np.arange
            other - will be passed as a single value list
        """
        self.params = params
        self.rlen = random_len
        self.generator = None

    def param_generator(self):
        self.expanded_params = {}
        for k, v in self.params.items():
            if isinstance(v, list):
                self.expanded_params[k] = v
            elif isinstance(v, tuple):
                if len(v) == 2:
                    self.expanded_params[k] = np.random.uniform(v[0], v[1], self.rlen).tolist()
                elif len(v) == 3:
                    self.expanded_params[k] = np.arange(*v)
                else:
                    raise RuntimeError("Dont know what to do with that many parameters in tuple")
            else:
                self.expanded_params[k] = [v]
        for product in itertools.product(*self.expanded_params.values()):
            yield dict(zip(self.expanded_params.keys(), product))

class RandomPoint(object):
    def __init__(self, x1, y1, x2, y2):
        self.p1 = np.array([x1, y1])
        self.p2 = np.array([x2, y2])

    def get_point(self):
        return np.random.random(2) * (self.p2 - self.p1) + self.p1

def param_space_test(test_fn, paramobj, save_path_prefix=""):
    for params in paramobj.param_generator():
        name="{}/{}.png".format(save_path_prefix, '-'.join(["{}:{}".format(k,v) for k, v in params.items()]))
        test_fn(save_path=name, **params)

param_space_test(
    hallway_test,
    Param(
        pref_speed=(1, 3, 0.5),
        max_speed=(4, 7, 1),
        safe_dist=(1, 3, 0.5),
        psychological_dist=(1.5, 3.5, 0.5),
        anticipation_time=1,
        pedestrians_to_avoid=3,
        avoidance_min=1,
        avoidance_mid=5,
        avoidance_max=8,
        avoidance_magnitude=1,
        #size=30,
        #passage_width=(5, 12, 3)
    ),
    save_path_prefix="param_space"
)

#wall_test()
#pedestrians_test()
#hallway_test()
#crossing_test()
=======

# wall_test()
# pedestrians_test()
symmetric_pedestrians_test()
# hallway_test()
# crossing_test()
>>>>>>> 15f8d3c5
<|MERGE_RESOLUTION|>--- conflicted
+++ resolved
@@ -1,5 +1,6 @@
 #!/usr/bin/env python
 import random
+import itertools
 from collections import namedtuple
 
 import numpy as np
@@ -7,7 +8,6 @@
 from matplotlib.animation import FuncAnimation
 from matplotlib.path import Path
 import matplotlib.patches as mpatches
-import itertools
 
 
 # time within which pedestrian should reach his preferred speed
@@ -270,13 +270,8 @@
         return np.linalg.norm(self.goal - self.pos) < 0.1
 
 
-<<<<<<< HEAD
 def run_simulation(pedestrians, walls, dt, save_path=None):
-    # move pedestrains
-=======
-def run_simulation(pedestrians, walls, dt):
     # move pedestrians
->>>>>>> 15f8d3c5
     t = 0
     history = []
     while not all([p.has_arrived() for p in pedestrians]) and t < 500:
@@ -413,9 +408,6 @@
     sim = LiveSimulation(pedestrians, [], 0.1)
     sim.run()
 
-<<<<<<< HEAD
-def hallway_test(size=25, passage_width=10, save_path=None, **params):
-=======
 
 def symmetric_pedestrians_test():
     pedestrians = [
@@ -429,8 +421,7 @@
     run_simulation(pedestrians, [], 0.1)
 
 
-def hallway_test():
->>>>>>> 15f8d3c5
+def hallway_test(size=25, passage_width=10, save_path=None, **params):
     pedestrians = [
         Pedestrian(np.array([0.0, 5.0]), np.array([25.0, 5.0]), **params),
         Pedestrian(np.array([25.0, 6.0]), np.array([0.0, 4.0]), **params),
@@ -470,8 +461,8 @@
 
     run_simulation(pedestrians, walls, 0.1)
 
-<<<<<<< HEAD
-class Param(object):
+
+class Param:
     def __init__(self, random_len=5, **params):
         """
         param values:
@@ -502,7 +493,8 @@
         for product in itertools.product(*self.expanded_params.values()):
             yield dict(zip(self.expanded_params.keys(), product))
 
-class RandomPoint(object):
+
+class RandomPoint:
     def __init__(self, x1, y1, x2, y2):
         self.p1 = np.array([x1, y1])
         self.p2 = np.array([x2, y2])
@@ -510,39 +502,35 @@
     def get_point(self):
         return np.random.random(2) * (self.p2 - self.p1) + self.p1
 
+
 def param_space_test(test_fn, paramobj, save_path_prefix=""):
     for params in paramobj.param_generator():
-        name="{}/{}.png".format(save_path_prefix, '-'.join(["{}:{}".format(k,v) for k, v in params.items()]))
+        name = "{}/{}.png".format(save_path_prefix, '-'.join(["{}:{}".format(k, v)
+                                                              for k, v in params.items()]))
         test_fn(save_path=name, **params)
 
-param_space_test(
-    hallway_test,
-    Param(
-        pref_speed=(1, 3, 0.5),
-        max_speed=(4, 7, 1),
-        safe_dist=(1, 3, 0.5),
-        psychological_dist=(1.5, 3.5, 0.5),
-        anticipation_time=1,
-        pedestrians_to_avoid=3,
-        avoidance_min=1,
-        avoidance_mid=5,
-        avoidance_max=8,
-        avoidance_magnitude=1,
-        #size=30,
-        #passage_width=(5, 12, 3)
-    ),
-    save_path_prefix="param_space"
-)
-
-#wall_test()
-#pedestrians_test()
-#hallway_test()
-#crossing_test()
-=======
+
+# param_space_test(
+#     hallway_test,
+#     Param(
+#         pref_speed=(1, 3, 0.5),
+#         max_speed=(4, 7, 1),
+#         safe_dist=(1, 3, 0.5),
+#         psychological_dist=(1.5, 3.5, 0.5),
+#         anticipation_time=1,
+#         pedestrians_to_avoid=3,
+#         avoidance_min=1,
+#         avoidance_mid=5,
+#         avoidance_max=8,
+#         avoidance_magnitude=1,
+#         # size=30,
+#         # passage_width=(5, 12, 3)
+#     ),
+#     save_path_prefix="param_space"
+# )
 
 # wall_test()
 # pedestrians_test()
 symmetric_pedestrians_test()
 # hallway_test()
-# crossing_test()
->>>>>>> 15f8d3c5
+# crossing_test()